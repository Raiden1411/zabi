--- conflicted
+++ resolved
@@ -137,11 +137,7 @@
     var field_order_buffer: [32]u8 = undefined;
     std.mem.writeInt(u256, &field_order_buffer, Secp256k1.scalar.field_order / 2, .little);
 
-<<<<<<< HEAD
-    const cmp = std.crypto.timing_safe.timingSafeCompare(u8, &s_bytes, &field_order_buffer, .little);
-=======
     const cmp = std.crypto.timing_safe.compare(u8, &s_bytes, &field_order_buffer, .little);
->>>>>>> 0442f89d
     y_int ^= @intFromBool(cmp.compare(.gt));
 
     const s_neg_bytes = s_malliable.neg().toBytes(.little);
