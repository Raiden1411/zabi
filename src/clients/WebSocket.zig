const block = @import("../types/block.zig");
const meta = @import("../meta/utils.zig");
const log = @import("../types/log.zig");
const proof = @import("../types/proof.zig");
const std = @import("std");
const testing = std.testing;
const transaction = @import("../types/transaction.zig");
const types = @import("../types/ethereum.zig");
const utils = @import("../utils/utils.zig");
const ws = @import("ws");

const AccessListResult = transaction.AccessListResult;
const Address = types.Address;
const Allocator = std.mem.Allocator;
const Anvil = @import("../tests/Anvil.zig");
const ArenaAllocator = std.heap.ArenaAllocator;
const BalanceBlockTag = block.BalanceBlockTag;
const BalanceRequest = block.BalanceRequest;
const Block = block.Block;
const BlockHashRequest = block.BlockHashRequest;
const BlockNumberRequest = block.BlockNumberRequest;
const BlockRequest = block.BlockRequest;
const BlockTag = block.BlockTag;
const Chains = types.PublicChains;
const Channel = @import("../utils/channel.zig").Channel;
const EthCall = transaction.EthCall;
const ErrorResponse = types.ErrorResponse;
const EthereumErrorResponse = types.EthereumErrorResponse;
const EthereumEvents = types.EthereumEvents;
const EthereumResponse = types.EthereumResponse;
const EthereumRequest = types.EthereumRequest;
const EthereumRpcMethods = types.EthereumRpcMethods;
const EthereumRpcResponse = types.EthereumRpcResponse;
const EthereumZigErrors = types.EthereumZigErrors;
const EstimateFeeReturn = transaction.EstimateFeeReturn;
const Extract = meta.Extract;
const FeeHistory = transaction.FeeHistory;
const Gwei = types.Gwei;
const Hash = types.Hash;
const Hex = types.Hex;
const Log = log.Log;
const LogRequest = log.LogRequest;
const LogTagRequest = log.LogTagRequest;
const Logs = log.Logs;
const Mutex = std.Thread.Mutex;
const ProofResult = proof.ProofResult;
const ProofBlockTag = block.ProofBlockTag;
const ProofRequest = proof.ProofRequest;
const Transaction = transaction.Transaction;
const TransactionReceipt = transaction.TransactionReceipt;
const Tuple = std.meta.Tuple;
const Uri = std.Uri;
const Wei = types.Wei;

const WebSocketHandler = @This();

const wslog = std.log.scoped(.ws);

pub const WebSocketHandlerErrors = error{ FailedToConnect, UnsupportedSchema, InvalidChainId, FailedToGetReceipt, FailedToUnsubscribe, InvalidFilterId, InvalidEventFound, InvalidBlockRequest, InvalidLogRequest, TransactionNotFound, TransactionReceiptNotFound, InvalidHash, UnableToFetchFeeInfoFromBlock, InvalidAddress, InvalidBlockHash, InvalidBlockHashOrIndex, InvalidBlockNumberOrIndex, InvalidBlockNumber, ReachedMaxRetryLimit } || Allocator.Error || std.fmt.ParseIntError || std.Uri.ParseError || EthereumZigErrors;

pub const InitOptions = struct {
    /// Allocator to use to create the ChildProcess and other allocations
    allocator: Allocator,
    /// Fork url for anvil to fork from
    uri: std.Uri,
    /// The client chainId.
    chain_id: ?Chains = null,
    /// Callback function for when the connection is closed.
    onClose: ?*const fn () void = null,
    /// Callback function for everytime an event is parsed.
    onEvent: ?*const fn (args: EthereumEvents) anyerror!void = null,
    /// Callback function for everytime an error is caught.
    onError: ?*const fn (args: []const u8) anyerror!void = null,
    /// Retry count for failed connections to anvil. The process takes some ms to start so this is necessary
    retries: u8 = 5,
    /// The interval to retry the connection. This will get multiplied in ns_per_ms.
    pooling_interval: u64 = 2_000,
    /// The base fee multiplier used to estimate the gas fees in a transaction
    base_fee_multiplier: f64 = 1.2,
    /// Tell the client if the ws connection should be closed on error.
    close_connection_on_error: bool = true,
};

/// Arena used to manage the socket connection
arena: *ArenaAllocator,
/// The allocator that will manage the connections memory
allocator: std.mem.Allocator,
/// The base fee multiplier used to estimate the gas fees in a transaction
base_fee_multiplier: f64,
/// The chain id of the attached network
chain_id: usize,
/// Tell the client if the ws connection should be closed on error.
close_connection_on_error: bool,
/// Channel used to communicate between threads on subscription events.
sub_channel: *Channel(types.EthereumSubscribeEvents),
/// Channel used to communicate between threads on rpc events.
rpc_channel: *Channel(types.EthereumRpcEvents),
/// Mutex to manage locks between threads
mutex: Mutex = .{},
/// Callback function for when the connection is closed.
onClose: ?*const fn () void = null,
/// Callback function that will run once a socket event is parsed
onEvent: ?*const fn (args: EthereumEvents) anyerror!void,
/// Callback function that will run once a error is parsed.
onError: ?*const fn (args: []const u8) anyerror!void,
/// The interval to retry the connection. This will get multiplied in ns_per_ms.
pooling_interval: u64,
/// Retry count for failed connections to anvil. The process takes some ms to start so this is necessary
retries: u8,
/// The uri of the connection
uri: std.Uri,
/// The underlaying websocket client
ws_client: *ws.Client,

/// Converts ethereum error codes into Zig errors.
fn handleErrorResponse(self: *WebSocketHandler, event: ErrorResponse) EthereumZigErrors {
    _ = self;

    wslog.debug("RPC error response: {s}\n", .{event.message});
    switch (event.code) {
        .ContractErrorCode => return error.EvmFailedToExecute,
        .TooManyRequests => return error.TooManyRequests,
        .InvalidInput => return error.InvalidInput,
        .MethodNotFound => return error.MethodNotFound,
        .ResourceNotFound => return error.ResourceNotFound,
        .InvalidRequest => return error.InvalidRequest,
        .ParseError => return error.ParseError,
        .LimitExceeded => return error.LimitExceeded,
        .InvalidParams => return error.InvalidParams,
        .InternalError => return error.InternalError,
        .MethodNotSupported => return error.MethodNotSupported,
        .ResourceUnavailable => return error.ResourceNotFound,
        .TransactionRejected => return error.TransactionRejected,
        .RpcVersionNotSupported => return error.RpcVersionNotSupported,
        _ => return error.UnexpectedRpcErrorCode,
    }
}
/// Handles how an error event should behave.
fn handleErrorEvent(self: *WebSocketHandler, error_event: EthereumErrorResponse, retries: usize) !void {
    const err = self.handleErrorResponse(error_event.@"error");

    switch (err) {
        error.TooManyRequests => {
            // Exponential backoff
            const backoff: u32 = std.math.shl(u8, 1, retries) * 200;
            wslog.debug("Error 429 found. Retrying in {d} ms", .{backoff});

            std.time.sleep(std.time.ns_per_ms * backoff);
        },
        else => {
            if (self.close_connection_on_error) {
                wslog.debug("Closing the connection", .{});
                self.ws_client.closeWithCode(1002);
            }

            return err;
        },
    }
}
/// Internal RPC event parser.
fn parseRPCEvent(self: *WebSocketHandler, request: []const u8) !EthereumEvents {
    self.mutex.lock();
    defer self.mutex.unlock();

    const parsed = std.json.parseFromSliceLeaky(EthereumEvents, self.allocator, request, .{ .allocate = .alloc_always }) catch |err| {
        wslog.debug("Failed to parse request: {s}", .{request});
        const json_error: ErrorResponse = .{
            .code = .ParseError,
            .message = try std.fmt.allocPrint(self.allocator, "Failed to parse json response. Error found: {s}", .{@errorName(err)}),
        };

        return .{ .rpc_event = .{ .error_event = .{ .@"error" = json_error } } };
    };

    return parsed;
}
/// This will get run everytime a socket message is found.
/// All messages are parsed and put into the handlers channel.
/// All callbacks will only affect this function.
pub fn handle(self: *WebSocketHandler, message: ws.Message) !void {
    errdefer |err| {
        wslog.debug("Handler errored out: {s}", .{@errorName(err)});
    }

    wslog.debug("Got message: {s}", .{message.data});
    switch (message.type) {
        .text => {
            const parsed = self.parseRPCEvent(message.data) catch {
                if (self.onError) |onError| {
                    try onError(message.data);
                }

                if (self.close_connection_on_error) {
                    wslog.debug("Closing the connection", .{});
                    self.ws_client.closeWithCode(1002);
                }
                return error.FailedToConnect;
            };

            if (self.onEvent) |onEvent| {
                try onEvent(parsed);
            }

            switch (parsed) {
                .subscribe_event => |sub_event| self.sub_channel.put(sub_event),
                .rpc_event => |rpc_event| self.rpc_channel.put(rpc_event),
            }
        },
        else => {},
    }
}

/// Populates the WebSocketHandler pointer.
/// Starts the connection in a seperate process.
pub fn init(self: *WebSocketHandler, opts: InitOptions) !void {
    const arena = try opts.allocator.create(ArenaAllocator);
    errdefer opts.allocator.destroy(arena);

    const channel = try opts.allocator.create(Channel(types.EthereumSubscribeEvents));
    errdefer opts.allocator.destroy(channel);

    const rpc_channel = try opts.allocator.create(Channel(types.EthereumRpcEvents));
    errdefer opts.allocator.destroy(rpc_channel);

    const ws_client = try opts.allocator.create(ws.Client);
    errdefer opts.allocator.destroy(ws_client);

    const chain: Chains = opts.chain_id orelse .ethereum;

    self.* = .{
        .arena = arena,
        .allocator = undefined,
        .base_fee_multiplier = opts.base_fee_multiplier,
        .chain_id = @intFromEnum(chain),
        .close_connection_on_error = opts.close_connection_on_error,
        .sub_channel = channel,
        .rpc_channel = rpc_channel,
        .onClose = opts.onClose,
        .onError = opts.onError,
        .onEvent = opts.onEvent,
        .pooling_interval = opts.pooling_interval,
        .retries = opts.retries,
        .uri = opts.uri,
        .ws_client = ws_client,
    };

    self.arena.* = ArenaAllocator.init(opts.allocator);
    self.allocator = self.arena.allocator();

    self.rpc_channel.* = Channel(types.EthereumRpcEvents).init(self.allocator);
    self.sub_channel.* = Channel(types.EthereumSubscribeEvents).init(self.allocator);
    errdefer self.arena.deinit();

    self.ws_client.* = try self.connect();

    const thread = try std.Thread.spawn(.{}, readLoopOwned, .{self});
    thread.detach();
}
/// All future interactions will deadlock
pub fn deinit(self: *WebSocketHandler) void {
    self.mutex.lock();
<<<<<<< HEAD
    while (@atomicRmw(bool, &self.ws_client._closed, .Xchg, true, .seq_cst)) {
=======

    while (@atomicRmw(bool, &self.ws_client._closed, .Xchg, true, .SeqCst)) {
>>>>>>> 518a3750
        std.time.sleep(10 * std.time.ns_per_ms);
    }
    const allocator = self.arena.child_allocator;
    self.ws_client.deinit();
    self.arena.deinit();

    allocator.destroy(self.sub_channel);
    allocator.destroy(self.rpc_channel);
    allocator.destroy(self.arena);
    if (@atomicLoad(bool, &self.ws_client._closed, .acquire)) {
        allocator.destroy(self.ws_client);
    }

    self.* = undefined;
}
/// Connects to a socket client. This is a blocking operation.
pub fn connect(self: *WebSocketHandler) !ws.Client {
    const scheme = std.http.Client.protocol_map.get(self.uri.scheme) orelse return error.UnsupportedSchema;
    const port: u16 = self.uri.port orelse switch (scheme) {
        .plain => 80,
        .tls => 443,
    };

    var retries: u8 = 0;
    const client = while (true) : (retries += 1) {
        if (retries > self.retries)
            break error.FailedToConnect;

        switch (retries) {
            0...2 => {},
            else => {
                const sleep_timing: u64 = @min(10_000, self.pooling_interval * retries);
                std.time.sleep(sleep_timing * std.time.ns_per_ms);
            },
        }

        const b_provider = try ws.bufferProvider(self.allocator, 10, std.math.maxInt(u16));

        var client = ws.connect(self.allocator, self.uri.host.?, port, .{ .tls = scheme == .tls, .max_size = std.math.maxInt(u32), .buffer_provider = b_provider }) catch |err| {
            wslog.debug("Connection failed: {s}", .{@errorName(err)});
            continue;
        };

        const headers = try std.fmt.allocPrint(self.allocator, "Host: {s}", .{self.uri.host.?});
        defer self.allocator.free(headers);

        if (self.uri.path.len == 0)
            return error.MissingUrlPath;

        const path = switch (scheme) {
            .tls => try std.fmt.allocPrint(self.allocator, "{s}", .{self.uri}),
            else => self.uri.path,
        };
        defer if (scheme == .tls) self.allocator.free(path);

        client.handshake(self.uri.path, .{ .headers = headers, .timeout_ms = 5_000 }) catch |err| {
            wslog.debug("Handshake failed: {s}", .{@errorName(err)});
            continue;
        };

        break client;
    };

    return client;
}
/// This is a blocking operation.
/// Call this in a seperate thread.
pub fn readLoopOwned(self: *WebSocketHandler) !void {
    errdefer self.deinit();
    std.os.maybeIgnoreSigpipe();

    self.ws_client.readLoop(self) catch |err| {
        wslog.debug("Read loop reported error: {s}", .{@errorName(err)});
        return;
    };
}
/// Write messages to the websocket connections.
pub fn write(self: *WebSocketHandler, data: []u8) !void {
    return try self.ws_client.write(data);
}
/// Get the first event of the channel.
/// Only call this if you are sure that the channel has messages.
/// Otherwise this will run in a infinite loop.
pub fn getCurrentRpcEvent(self: *WebSocketHandler) !types.EthereumRpcEvents {
    return self.rpc_channel.get();
}
pub fn getCurrentSubscriptionEvent(self: *WebSocketHandler) !types.EthereumSubscribeEvents {
    return self.sub_channel.get();
}
/// Grabs the current base blob fee.
///
/// RPC Method: [eth_blobBaseFee](https://ethereum.org/en/developers/docs/apis/json-rpc#eth_blobbasefee)
pub fn blobBaseFee(self: *WebSocketHandler) !Gwei {
    const req_body = try self.prepBasicRequest(.eth_blobBaseFee);
    defer self.allocator.free(req_body);

    return self.handleNumberEvent(Gwei, req_body);
}
/// Create an accessList of addresses and storageKeys for an transaction to access
///
/// RPC Method: [eth_createAccessList](https://ethereum.org/en/developers/docs/apis/json-rpc#eth_createaccesslist)
pub fn createAccessList(self: *WebSocketHandler, call_object: EthCall, opts: BlockNumberRequest) !AccessListResult {
    const tag: BalanceBlockTag = opts.tag orelse .latest;
    self.mutex.lock();

    const req_body = request: {
        if (opts.block_number) |number| {
            const request: EthereumRequest(struct { EthCall, u64 }) = .{ .params = .{ call_object, number }, .method = .eth_createAccessList, .id = self.chain_id };
            break :request try std.json.stringifyAlloc(self.allocator, request, .{});
        }
        const request: EthereumRequest(struct { EthCall, BalanceBlockTag }) = .{ .params = .{ call_object, tag }, .method = .eth_createAccessList, .id = self.chain_id };
        break :request try std.json.stringifyAlloc(self.allocator, request, .{});
    };
    defer self.allocator.free(req_body);

    self.mutex.unlock();
    var retries: u8 = 0;
    while (true) : (retries += 1) {
        if (retries > self.retries)
            return error.ReachedMaxRetryLimit;

        try self.write(req_body);
        switch (self.rpc_channel.get()) {
            .access_list => |list_event| return list_event.result,
            .error_event => |error_response| try self.handleErrorEvent(error_response, retries),
            else => |eve| {
                wslog.debug("Found incorrect event named: {s}. Expected a access_list.", .{@tagName(eve)});
                return error.InvalidEventFound;
            },
        }
    }
}
/// Estimate the gas used for blobs
/// Uses `blobBaseFee` and `gasPrice` to calculate this estimation
pub fn estimateBlobMaxFeePerGas(self: *WebSocketHandler) !Gwei {
    const base = try self.blobBaseFee();
    const gas_price = try self.getGasPrice();

    return if (base > gas_price) 0 else base - gas_price;
}
/// Estimate maxPriorityFeePerGas and maxFeePerGas. Will make more than one network request.
/// Uses the `baseFeePerGas` included in the block to calculate the gas fees.
/// Will return an error in case the `baseFeePerGas` is null.
pub fn estimateFeesPerGas(self: *WebSocketHandler, call_object: EthCall, know_block: ?Block) !EstimateFeeReturn {
    const current_block = know_block orelse try self.getBlockByNumber(.{});

    switch (current_block) {
        inline else => |block_info| {
            switch (call_object) {
                .london => |tx| {
                    const base_fee = block_info.baseFeePerGas orelse return error.UnableToFetchFeeInfoFromBlock;
                    const max_priority = if (tx.maxPriorityFeePerGas) |max| max else try self.estimateMaxFeePerGasManual(current_block);
                    const max_fee = if (tx.maxFeePerGas) |max| max else base_fee + max_priority;

                    return .{ .london = .{ .max_fee_gas = max_fee, .max_priority_fee = max_priority } };
                },
                .legacy => |tx| {
                    const gas_price = if (tx.gasPrice) |price| price else try self.getGasPrice() * std.math.pow(u64, 10, 9);
                    const price = @divExact(gas_price * @as(u64, @intFromFloat(std.math.ceil(self.base_fee_multiplier * std.math.pow(f64, 10, 1)))), std.math.pow(u64, 10, 1));
                    return .{ .legacy = .{ .gas_price = price } };
                },
            }
        },
    }
}
/// Generates and returns an estimate of how much gas is necessary to allow the transaction to complete.
/// The transaction will not be added to the blockchain.
/// Note that the estimate may be significantly more than the amount of gas actually used by the transaction,
/// for a variety of reasons including EVM mechanics and node performance.
///
/// RPC Method: [eth_estimateGas](https://ethereum.org/en/developers/docs/apis/json-rpc#eth_estimategas)
pub fn estimateGas(self: *WebSocketHandler, call_object: EthCall, opts: BlockNumberRequest) !Gwei {
    const tag: BalanceBlockTag = opts.tag orelse .latest;
    self.mutex.lock();

    const req_body = request: {
        if (opts.block_number) |number| {
            const request: EthereumRequest(struct { EthCall, u64 }) = .{ .params = .{ call_object, number }, .method = .eth_estimateGas, .id = self.chain_id };
            break :request try std.json.stringifyAlloc(self.allocator, request, .{});
        }
        const request: EthereumRequest(struct { EthCall, BalanceBlockTag }) = .{ .params = .{ call_object, tag }, .method = .eth_estimateGas, .id = self.chain_id };
        break :request try std.json.stringifyAlloc(self.allocator, request, .{});
    };
    defer self.allocator.free(req_body);
    self.mutex.unlock();

    return self.handleNumberEvent(Gwei, req_body);
}
/// Estimates maxPriorityFeePerGas manually. If the node you are currently using
/// supports `eth_maxPriorityFeePerGas` consider using `estimateMaxFeePerGas`.
pub fn estimateMaxFeePerGasManual(self: *WebSocketHandler, know_block: ?Block) !Gwei {
    const current_block = know_block orelse try self.getBlockByNumber(.{});
    const gas_price = try self.getGasPrice();

    switch (current_block) {
        inline else => |block_info| {
            const base_fee = block_info.baseFeePerGas orelse return error.UnableToFetchFeeInfoFromBlock;

            const estimated = fee: {
                if (base_fee > gas_price) break :fee 0;

                break :fee gas_price - base_fee;
            };

            return estimated;
        },
    }
}
/// Only use this if the node you are currently using supports `eth_maxPriorityFeePerGas`.
pub fn estimateMaxFeePerGas(self: *WebSocketHandler) !Gwei {
    const req_body = try self.prepBasicRequest(.eth_maxPriorityFeePerGas);
    defer self.allocator.free(req_body);

    return self.handleNumberEvent(Gwei, req_body);
}
/// Returns historical gas information, allowing you to track trends over time.
///
/// RPC Method: [eth_feeHistory](https://ethereum.org/en/developers/docs/apis/json-rpc#eth_feehistory)
pub fn feeHistory(self: *WebSocketHandler, blockCount: u64, newest_block: BlockNumberRequest, reward_percentil: ?[]const f64) !FeeHistory {
    const tag: BalanceBlockTag = newest_block.tag orelse .latest;
    self.mutex.lock();

    const req_body = request: {
        if (newest_block.block_number) |number| {
            const request: EthereumRequest(struct { u64, u64, ?[]const f64 }) = .{ .params = .{ blockCount, number, reward_percentil }, .method = .eth_feeHistory, .id = self.chain_id };
            break :request try std.json.stringifyAlloc(self.allocator, request, .{});
        }

        const request: EthereumRequest(struct { u64, BalanceBlockTag, ?[]const f64 }) = .{ .params = .{ blockCount, tag, reward_percentil }, .method = .eth_feeHistory, .id = self.chain_id };
        break :request try std.json.stringifyAlloc(self.allocator, request, .{});
    };
    defer self.allocator.free(req_body);
    self.mutex.unlock();

    var retries: u8 = 0;
    while (true) : (retries += 1) {
        if (retries > self.retries)
            return error.ReachedMaxRetryLimit;

        try self.write(req_body);
        switch (self.rpc_channel.get()) {
            .fee_history => |fee_event| return fee_event.result,
            .error_event => |error_response| try self.handleErrorEvent(error_response, retries),
            else => |eve| {
                wslog.debug("Found incorrect event named: {s}. Expected a accounts_event.", .{@tagName(eve)});
                return error.InvalidEventFound;
            },
        }
    }
}
/// Returns a list of addresses owned by client.
///
/// RPC Method: [eth_accounts](https://ethereum.org/en/developers/docs/apis/json-rpc#eth_accounts)
pub fn getAccounts(self: *WebSocketHandler) ![]const Address {
    const req_body = try self.prepBasicRequest(.eth_accounts);
    defer self.allocator.free(req_body);

    var retries: u8 = 0;
    while (true) : (retries += 1) {
        if (retries > self.retries)
            return error.ReachedMaxRetryLimit;

        try self.write(req_body);
        switch (self.rpc_channel.get()) {
            .accounts_event => |accounts_event| return accounts_event.result,
            .error_event => |error_response| try self.handleErrorEvent(error_response, retries),
            else => |eve| {
                wslog.debug("Found incorrect event named: {s}. Expected a accounts_event.", .{@tagName(eve)});
                return error.InvalidEventFound;
            },
        }
    }
}
/// Returns the balance of the account of given address.
///
/// RPC Method: [eth_getBalance](https://ethereum.org/en/developers/docs/apis/json-rpc#eth_getbalance)
pub fn getAddressBalance(self: *WebSocketHandler, opts: BalanceRequest) !Wei {
    const req_body = try self.prepAddressRequest(opts, .eth_getBalance);
    defer self.allocator.free(req_body);

    var retries: u8 = 0;
    while (true) : (retries += 1) {
        if (retries > self.retries)
            return error.ReachedMaxRetryLimit;

        try self.write(req_body);
        switch (self.rpc_channel.get()) {
            .number_event => |balance| return balance.result,
            .error_event => |error_response| try self.handleErrorEvent(error_response, retries),
            else => |eve| {
                wslog.debug("Found incorrect event named: {s}. Expected a number_event.", .{@tagName(eve)});
                return error.InvalidEventFound;
            },
        }
    }
}
/// Returns the number of transactions sent from an address.
///
/// RPC Method: [eth_getTransactionCount](https://ethereum.org/en/developers/docs/apis/json-rpc#eth_gettransactioncount)
pub fn getAddressTransactionCount(self: *WebSocketHandler, opts: BalanceRequest) !u64 {
    const req_body = try self.prepAddressRequest(opts, .eth_getTransactionCount);
    defer self.allocator.free(req_body);

    return self.handleNumberEvent(Gwei, req_body);
}
/// Returns the number of most recent block.
///
/// RPC Method: [eth_blockNumber](https://ethereum.org/en/developers/docs/apis/json-rpc#eth_blocknumber)
pub fn getBlockByHash(self: *WebSocketHandler, opts: BlockHashRequest) !Block {
    const include = opts.include_transaction_objects orelse false;
    self.mutex.lock();

    const request: EthereumRequest(struct { Hash, bool }) = .{ .params = .{ opts.block_hash, include }, .method = .eth_getBlockByHash, .id = self.chain_id };
    const req_body = try std.json.stringifyAlloc(self.allocator, request, .{});
    defer self.allocator.free(req_body);
    self.mutex.unlock();

    var retries: u8 = 0;
    while (true) : (retries += 1) {
        if (retries > self.retries)
            return error.ReachedMaxRetryLimit;

        try self.write(req_body);
        switch (self.rpc_channel.get()) {
            .block_event => |block_event| {
                const block_info = block_event.result;
                return block_info;
            },
            .null_event => return error.InvalidBlockRequest,
            .error_event => |error_response| try self.handleErrorEvent(error_response, retries),
            else => |eve| {
                wslog.debug("Found incorrect event named: {s}. Expected a block_event.", .{@tagName(eve)});
                return error.InvalidEventFound;
            },
        }
    }
}
/// Returns the number of transactions in a block from a block matching the given block hash.
///
/// RPC Method: [eth_getBlockTransactionCountByHash](https://ethereum.org/en/developers/docs/apis/json-rpc#eth_getblocktransactioncountbyhash)
pub fn getBlockByNumber(self: *WebSocketHandler, opts: BlockRequest) !Block {
    const tag: block.BlockTag = opts.tag orelse .latest;
    const include = opts.include_transaction_objects orelse false;
    self.mutex.lock();

    const req_body = request: {
        if (opts.block_number) |number| {
            const request: EthereumRequest(struct { u64, bool }) = .{ .params = .{ number, include }, .method = .eth_getBlockByNumber, .id = self.chain_id };
            break :request try std.json.stringifyAlloc(self.allocator, request, .{});
        }
        const request: EthereumRequest(struct { BlockTag, bool }) = .{ .params = .{ tag, include }, .method = .eth_getBlockByNumber, .id = self.chain_id };
        break :request try std.json.stringifyAlloc(self.allocator, request, .{});
    };
    defer self.allocator.free(req_body);
    self.mutex.unlock();

    var retries: u8 = 0;
    while (true) : (retries += 1) {
        if (retries > self.retries)
            return error.ReachedMaxRetryLimit;

        try self.write(req_body);
        switch (self.rpc_channel.get()) {
            .block_event => |block_event| {
                const block_info = block_event.result;
                return block_info;
            },
            .null_event => return error.InvalidBlockRequest,
            .error_event => |error_response| try self.handleErrorEvent(error_response, retries),
            else => |eve| {
                wslog.debug("Found incorrect event named: {s}. Expected a block_event.", .{@tagName(eve)});
                return error.InvalidEventFound;
            },
        }
    }
}
/// Returns the number of transactions in a block from a block matching the given block number.
///
/// RPC Method: [eth_getBlockTransactionCountByNumber](https://ethereum.org/en/developers/docs/apis/json-rpc#eth_getblocktransactioncountbynumber)
pub fn getBlockNumber(self: *WebSocketHandler) !u64 {
    const req_body = try self.prepBasicRequest(.eth_blockNumber);
    defer self.allocator.free(req_body);

    return self.handleNumberEvent(u64, req_body);
}
/// Returns the number of transactions in a block from a block matching the given block hash.
///
/// RPC Method: [eth_getBlockTransactionCountByHash](https://ethereum.org/en/developers/docs/apis/json-rpc#eth_getblocktransactioncountbyhash)
pub fn getBlockTransactionCountByHash(self: *WebSocketHandler, block_hash: Hash) !u64 {
    const request: EthereumRequest(struct { Hash }) = .{ .params = .{block_hash}, .method = .eth_getBlockTransactionCountByHash, .id = self.chain_id };
    self.mutex.lock();

    const req_body = try std.json.stringifyAlloc(self.allocator, request, .{});
    defer self.allocator.free(req_body);
    self.mutex.unlock();

    return self.handleNumberEvent(u64, req_body);
}
/// Returns the number of transactions in a block from a block matching the given block number.
///
/// RPC Method: [eth_getBlockTransactionCountByNumber](https://ethereum.org/en/developers/docs/apis/json-rpc#eth_getblocktransactioncountbynumber)
pub fn getBlockTransactionCountByNumber(self: *WebSocketHandler, opts: BlockNumberRequest) !u64 {
    const tag: BalanceBlockTag = opts.tag orelse .latest;
    self.mutex.lock();

    const req_body = request: {
        if (opts.block_number) |number| {
            const request: EthereumRequest(struct { u64 }) = .{ .params = .{number}, .method = .eth_getBlockTransactionCountByNumber, .id = self.chain_id };
            break :request try std.json.stringifyAlloc(self.allocator, request, .{});
        }
        const request: EthereumRequest(struct { BalanceBlockTag }) = .{ .params = .{tag}, .method = .eth_getBlockTransactionCountByNumber, .id = self.chain_id };
        break :request try std.json.stringifyAlloc(self.allocator, request, .{});
    };
    defer self.allocator.free(req_body);
    self.mutex.unlock();

    return self.handleNumberEvent(u64, req_body);
}
/// Returns the chain ID used for signing replay-protected transactions.
///
/// RPC Method: [eth_chainId](https://ethereum.org/en/developers/docs/apis/json-rpc#eth_chainid)
pub fn getChainId(self: *WebSocketHandler) !usize {
    const req_body = try self.prepBasicRequest(.eth_chainId);
    defer self.allocator.free(req_body);

    var retries: u8 = 0;
    while (true) : (retries += 1) {
        if (retries > self.retries)
            return error.ReachedMaxRetryLimit;

        try self.write(req_body);
        switch (self.rpc_channel.get()) {
            .number_event => |chain| {
                const chain_id: usize = @truncate(chain.result);

                if (chain_id != self.chain_id)
                    return error.InvalidChainId;

                return chain_id;
            },
            .error_event => |error_response| try self.handleErrorEvent(error_response, retries),
            else => |eve| {
                wslog.debug("Found incorrect event named: {s}. Expected a number_event.", .{@tagName(eve)});
                return error.InvalidEventFound;
            },
        }
    }
}
/// Returns code at a given address.
///
/// RPC Method: [eth_getCode](https://ethereum.org/en/developers/docs/apis/json-rpc#eth_getcode)
pub fn getContractCode(self: *WebSocketHandler, opts: BalanceRequest) !Hex {
    const req_body = try self.prepAddressRequest(opts, .eth_getCode);
    defer self.allocator.free(req_body);

    var retries: u8 = 0;
    while (true) : (retries += 1) {
        if (retries > self.retries)
            return error.ReachedMaxRetryLimit;

        try self.write(req_body);
        switch (self.rpc_channel.get()) {
            .hex_event => |hex| return hex.result,
            .error_event => |error_response| try self.handleErrorEvent(error_response, retries),
            else => |eve| {
                wslog.debug("Found incorrect event named: {s}. Expected a hex_event.", .{@tagName(eve)});
                return error.InvalidEventFound;
            },
        }
    }
}
/// Polling method for a filter, which returns an array of logs which occurred since last poll or
/// Returns an array of all logs matching filter with given id depending on the selected method
/// https://ethereum.org/en/developers/docs/apis/json-rpc#eth_getfilterchanges
/// https://ethereum.org/en/developers/docs/apis/json-rpc#eth_getfilterlogs
pub fn getFilterOrLogChanges(self: *WebSocketHandler, filter_id: usize, method: Extract(EthereumRpcMethods, "eth_getFilterChanges,eth_getFilterLogs")) !Logs {
    self.mutex.lock();
    const request: EthereumRequest(struct { usize }) = .{ .params = .{filter_id}, .method = method, .id = self.chain_id };
    const req_body = try std.json.stringifyAlloc(self.allocator, request, .{});
    defer self.allocator.free(req_body);
    self.mutex.unlock();

    var retries: u8 = 0;
    while (true) : (retries += 1) {
        if (retries > self.retries)
            return error.ReachedMaxRetryLimit;

        try self.write(req_body);
        switch (self.rpc_channel.get()) {
            .logs_event => |logs_event| {
                const logs_info = logs_event.result;
                return logs_info;
            },
            .null_event => return error.InvalidFilterId,
            .error_event => |error_response| try self.handleErrorEvent(error_response, retries),
            else => |eve| {
                wslog.debug("Found incorrect event named: {s}. Expected a logs_event.", .{@tagName(eve)});
                return error.InvalidEventFound;
            },
        }
    }
}
/// Returns an estimate of the current price per gas in wei.
/// For example, the Besu client examines the last 100 blocks and returns the median gas unit price by default.
///
/// RPC Method: [eth_gasPrice](https://ethereum.org/en/developers/docs/apis/json-rpc#eth_gasprice)
pub fn getGasPrice(self: *WebSocketHandler) !Gwei {
    const req_body = try self.prepBasicRequest(.eth_gasPrice);
    defer self.allocator.free(req_body);

    return self.handleNumberEvent(Gwei, req_body);
}
/// Returns an array of all logs matching a given filter object.
///
/// RPC Method: [eth_getLogs](https://ethereum.org/en/developers/docs/apis/json-rpc#eth_getlogs)
pub fn getLogs(self: *WebSocketHandler, opts: LogRequest, tag: ?BalanceBlockTag) !Logs {
    self.mutex.lock();
    const req_body = request: {
        if (tag) |request_tag| {
            const request: EthereumRequest(struct { LogTagRequest }) = .{ .params = .{.{ .fromBlock = request_tag, .toBlock = request_tag, .address = opts.address, .blockHash = opts.blockHash, .topics = opts.topics }}, .method = .eth_getLogs, .id = self.chain_id };
            break :request try std.json.stringifyAlloc(self.allocator, request, .{});
        }

        const request: EthereumRequest(struct { LogRequest }) = .{ .params = .{opts}, .method = .eth_getLogs, .id = self.chain_id };
        break :request try std.json.stringifyAlloc(self.allocator, request, .{});
    };
    defer self.allocator.free(req_body);
    self.mutex.unlock();

    var retries: u8 = 0;
    while (true) : (retries += 1) {
        if (retries > self.retries)
            return error.ReachedMaxRetryLimit;

        try self.write(req_body);
        switch (self.rpc_channel.get()) {
            .logs_event => |logs_event| {
                const logs_info = logs_event.result;
                return logs_info;
            },
            .null_event => return error.InvalidLogRequest,
            .error_event => |error_response| try self.handleErrorEvent(error_response, retries),
            else => |eve| {
                wslog.debug("Found incorrect event named: {s}. Expected a logs_event.", .{@tagName(eve)});
                return error.InvalidEventFound;
            },
        }
    }
}
/// Returns the account and storage values, including the Merkle proof, of the specified account
///
/// RPC Method: [eth_getProof](https://docs.infura.io/api/networks/ethereum/json-rpc-methods/eth_getproof)
pub fn getProof(self: *WebSocketHandler, opts: ProofRequest, tag: ?ProofBlockTag) !ProofResult {
    self.mutex.lock();

    const request = request: {
        if (tag) |request_tag| {
            const request: EthereumRequest(struct { Address, []const Hash, block.ProofBlockTag }) = .{
                .params = .{ opts.address, opts.storageKeys, request_tag },
                .method = .eth_getProof,
                .id = self.chain_id,
            };
            break :request try std.json.stringifyAlloc(self.allocator, request, .{});
        }

        const number = opts.blockNumber orelse return error.ExpectBlockNumberOrTag;

        const request: EthereumRequest(struct { Address, []const Hash, u64 }) = .{
            .params = .{ opts.address, opts.storageKeys, number },
            .method = .eth_getProof,
            .id = self.chain_id,
        };
        break :request try std.json.stringifyAlloc(self.allocator, request, .{});
    };
    defer self.allocator.free(request);

    self.mutex.unlock();

    var retries: u8 = 0;
    while (true) : (retries += 1) {
        if (retries > self.retries)
            return error.ReachedMaxRetryLimit;

        try self.write(request);
        switch (self.rpc_channel.get()) {
            .proof_event => |proof_event| return proof_event.result,
            .error_event => |error_response| try self.handleErrorEvent(error_response, retries),
            else => |eve| {
                wslog.debug("Found incorrect event named: {s}. Expected a hex_event or hash_event", .{@tagName(eve)});
                return error.InvalidEventFound;
            },
        }
    }
}
/// Returns the value from a storage position at a given address.
///
/// RPC Method: [eth_getStorageAt](https://ethereum.org/en/developers/docs/apis/json-rpc#eth_getstorageat)
pub fn getStorage(self: *WebSocketHandler, address: Address, storage_key: Hash, opts: BlockNumberRequest) !Hex {
    self.mutex.lock();

    const tag: BalanceBlockTag = opts.tag orelse .latest;
    const req_body = request: {
        if (opts.block_number) |number| {
            const request: EthereumRequest(struct { Address, Hash, u64 }) = .{ .params = .{ address, storage_key, number }, .method = .eth_getStorageAt, .id = self.chain_id };
            break :request try std.json.stringifyAlloc(self.allocator, request, .{});
        }
        const request: EthereumRequest(struct { Address, Hash, BalanceBlockTag }) = .{ .params = .{ address, storage_key, tag }, .method = .eth_getStorageAt, .id = self.chain_id };
        break :request try std.json.stringifyAlloc(self.allocator, request, .{});
    };
    defer self.allocator.free(req_body);

    self.mutex.unlock();

    var retries: u8 = 0;
    while (true) : (retries += 1) {
        if (retries > self.retries)
            return error.ReachedMaxRetryLimit;

        try self.write(req_body);
        switch (self.rpc_channel.get()) {
            .hex_event => |hex| return hex.result,
            .hash_event => |hash| return try std.fmt.allocPrint(self.allocator, "0x{s}", .{std.fmt.fmtSliceHexLower(&hash.result)}),
            .error_event => |error_response| try self.handleErrorEvent(error_response, retries),
            else => |eve| {
                wslog.debug("Found incorrect event named: {s}. Expected a hex_event or hash_event", .{@tagName(eve)});
                return error.InvalidEventFound;
            },
        }
    }
}
/// Returns information about a transaction by block hash and transaction index position.
///
/// RPC Method: [eth_getTransactionByBlockHashAndIndex](https://ethereum.org/en/developers/docs/apis/json-rpc#eth_gettransactionbyblockhashandindex)
pub fn getTransactionByBlockHashAndIndex(self: *WebSocketHandler, block_hash: Hash, index: usize) !Transaction {
    self.mutex.lock();

    const request: EthereumRequest(struct { Hash, usize }) = .{ .params = .{ block_hash, index }, .method = .eth_getTransactionByBlockHashAndIndex, .id = self.chain_id };
    const req_body = try std.json.stringifyAlloc(self.allocator, request, .{});
    defer self.allocator.free(req_body);

    self.mutex.unlock();

    var retries: u8 = 0;
    while (true) : (retries += 1) {
        if (retries > self.retries)
            return error.ReachedMaxRetryLimit;

        try self.write(req_body);
        switch (self.rpc_channel.get()) {
            .transaction_event => |tx_event| {
                const transaction_info = tx_event.result;
                return transaction_info;
            },
            .null_event => return error.TransactionNotFound,
            .error_event => |error_response| try self.handleErrorEvent(error_response, retries),
            else => |eve| {
                wslog.debug("Found incorrect event named: {s}. Expected a transaction_event.", .{@tagName(eve)});
                return error.InvalidEventFound;
            },
        }
    }
}
/// Returns information about a transaction by block number and transaction index position.
///
/// RPC Method: [eth_getTransactionByBlockNumberAndIndex](https://ethereum.org/en/developers/docs/apis/json-rpc#eth_gettransactionbyblocknumberandindex)
pub fn getTransactionByBlockNumberAndIndex(self: *WebSocketHandler, opts: BlockNumberRequest, index: usize) !Transaction {
    self.mutex.lock();

    const tag: block.BalanceBlockTag = opts.tag orelse .latest;
    const req_body = request: {
        if (opts.block_number) |number| {
            const request: EthereumRequest(struct { u64, usize }) = .{ .params = .{ number, index }, .method = .eth_getTransactionByBlockNumberAndIndex, .id = self.chain_id };
            break :request try std.json.stringifyAlloc(self.allocator, request, .{});
        }
        const request: EthereumRequest(struct { BalanceBlockTag, usize }) = .{ .params = .{ tag, index }, .method = .eth_getTransactionByBlockNumberAndIndex, .id = self.chain_id };
        break :request try std.json.stringifyAlloc(self.allocator, request, .{});
    };
    defer self.allocator.free(req_body);

    self.mutex.unlock();

    var retries: u8 = 0;
    while (true) : (retries += 1) {
        if (retries > self.retries)
            return error.ReachedMaxRetryLimit;

        try self.write(req_body);
        switch (self.rpc_channel.get()) {
            .transaction_event => |tx_event| {
                const transaction_info = tx_event.result;
                return transaction_info;
            },
            .null_event => return error.TransactionNotFound,
            .error_event => |error_response| try self.handleErrorEvent(error_response, retries),
            else => |eve| {
                wslog.debug("Found incorrect event named: {s}. Expected a transaction_event.", .{@tagName(eve)});
                return error.InvalidEventFound;
            },
        }
    }
}
/// Returns the information about a transaction requested by transaction hash.
///
/// RPC Method: [eth_getTransactionByHash](https://ethereum.org/en/developers/docs/apis/json-rpc#eth_gettransactionbyhash)
pub fn getTransactionByHash(self: *WebSocketHandler, transaction_hash: Hash) !Transaction {
    self.mutex.lock();

    const request: EthereumRequest(struct { Hash }) = .{ .params = .{transaction_hash}, .method = .eth_getTransactionByHash, .id = self.chain_id };

    const req_body = try std.json.stringifyAlloc(self.allocator, request, .{});
    defer self.allocator.free(req_body);

    self.mutex.unlock();

    var retries: u8 = 0;
    while (true) : (retries += 1) {
        if (retries > self.retries)
            return error.ReachedMaxRetryLimit;

        try self.write(req_body);
        switch (self.rpc_channel.get()) {
            .transaction_event => |tx_event| {
                const transaction_info = tx_event.result;
                return transaction_info;
            },
            .null_event => return error.TransactionNotFound,
            .error_event => |error_response| try self.handleErrorEvent(error_response, retries),
            else => |eve| {
                if (retries > self.retries) {
                    wslog.debug("Found incorrect event named: {s}. Expected a transaction_event.", .{@tagName(eve)});
                    return error.InvalidEventFound;
                }
            },
        }
    }
}
/// Returns the receipt of a transaction by transaction hash.
///
/// RPC Method: [eth_getTransactionReceipt](https://ethereum.org/en/developers/docs/apis/json-rpc#eth_gettransactionreceipt)
pub fn getTransactionReceipt(self: *WebSocketHandler, transaction_hash: Hash) !TransactionReceipt {
    self.mutex.lock();
    const request: EthereumRequest(struct { Hash }) = .{ .params = .{transaction_hash}, .method = .eth_getTransactionReceipt, .id = self.chain_id };

    const req_body = try std.json.stringifyAlloc(self.allocator, request, .{});
    defer self.allocator.free(req_body);

    self.mutex.unlock();

    var retries: u8 = 0;
    while (true) : (retries += 1) {
        if (retries > self.retries)
            return error.ReachedMaxRetryLimit;

        try self.write(req_body);
        switch (self.rpc_channel.get()) {
            .receipt_event => |receipt_event| {
                const transaction_info = receipt_event.result;
                return transaction_info;
            },
            .null_event => return error.TransactionReceiptNotFound,
            .error_event => |error_response| try self.handleErrorEvent(error_response, retries),
            else => |eve| {
                wslog.debug("Found incorrect event named: {s}. Expected a receipt_event.", .{@tagName(eve)});
                return error.InvalidEventFound;
            },
        }
    }
}
/// Returns information about a uncle of a block by hash and uncle index position.
///
/// RPC Method: [eth_getUncleByBlockHashAndIndex](https://ethereum.org/en/developers/docs/apis/json-rpc#eth_getunclebyblockhashandindex)
pub fn getUncleByBlockHashAndIndex(self: *WebSocketHandler, block_hash: Hash, index: usize) !Block {
    self.mutex.lock();

    const request: EthereumRequest(struct { Hash, usize }) = .{ .params = .{ block_hash, index }, .method = .eth_getUncleByBlockHashAndIndex, .id = self.chain_id };
    const req_body = try std.json.stringifyAlloc(self.allocator, request, .{});
    defer self.allocator.free(req_body);

    self.mutex.unlock();

    var retries: u8 = 0;
    while (true) : (retries += 1) {
        if (retries > self.retries)
            return error.ReachedMaxRetryLimit;

        try self.write(req_body);
        switch (self.rpc_channel.get()) {
            .block_event => |block_event| {
                const block_info = block_event.result;
                return block_info;
            },
            .null_event => return error.InvalidBlockHashOrIndex,
            .error_event => |error_response| try self.handleErrorEvent(error_response, retries),
            else => |eve| {
                wslog.debug("Found incorrect event named: {s}. Expected a block_event.", .{@tagName(eve)});
                return error.InvalidEventFound;
            },
        }
    }
}
/// Returns information about a uncle of a block by number and uncle index position.
///
/// RPC Method: [eth_getUncleByBlockNumberAndIndex](https://ethereum.org/en/developers/docs/apis/json-rpc#eth_getunclebyblocknumberandindex)
pub fn getUncleByBlockNumberAndIndex(self: *WebSocketHandler, opts: BlockNumberRequest, index: usize) !Block {
    self.mutex.lock();

    const tag: block.BalanceBlockTag = opts.tag orelse .latest;
    const req_body = request: {
        if (opts.block_number) |number| {
            const request: EthereumRequest(struct { u64, usize }) = .{ .params = .{ number, index }, .method = .eth_getTransactionByBlockNumberAndIndex, .id = self.chain_id };
            break :request try std.json.stringifyAlloc(self.allocator, request, .{});
        }
        const request: EthereumRequest(struct { BlockTag, usize }) = .{ .params = .{ tag, index }, .method = .eth_getTransactionByBlockNumberAndIndex, .id = self.chain_id };
        break :request try std.json.stringifyAlloc(self.allocator, request, .{});
    };
    defer self.allocator.free(req_body);

    self.mutex.unlock();

    var retries: u8 = 0;
    while (true) : (retries += 1) {
        if (retries > self.retries)
            return error.ReachedMaxRetryLimit;

        try self.write(req_body);
        switch (self.rpc_channel.get()) {
            .block_event => |block_event| {
                const block_info = block_event.result;
                return block_info;
            },
            .null_event => return error.InvalidBlockNumberOrIndex,
            .error_event => |error_response| try self.handleErrorEvent(error_response, retries),
            else => |eve| {
                wslog.debug("Found incorrect event named: {s}. Expected a block_event.", .{@tagName(eve)});
                return error.InvalidEventFound;
            },
        }
    }
}
/// Returns the number of uncles in a block from a block matching the given block hash.
///
/// RPC Method: [`eth_getUncleCountByBlockHash`](https://ethereum.org/en/developers/docs/apis/json-rpc#eth_getunclecountbyblockhash)
pub fn getUncleCountByBlockHash(self: *WebSocketHandler, block_hash: Hash) !usize {
    self.mutex.lock();

    const request: EthereumRequest(struct { Hash }) = .{ .params = .{block_hash}, .method = .eth_getUncleCountByBlockHash, .id = self.chain_id };

    const req_body = try std.json.stringifyAlloc(self.allocator, request, .{});
    defer self.allocator.free(req_body);

    self.mutex.unlock();

    return self.handleNumberEvent(usize, req_body);
}
/// Returns the number of uncles in a block from a block matching the given block number.
///
/// RPC Method: [`eth_getUncleCountByBlockNumber`](https://ethereum.org/en/developers/docs/apis/json-rpc#eth_getunclecountbyblocknumber)
pub fn getUncleCountByBlockNumber(self: *WebSocketHandler, opts: BlockNumberRequest) !usize {
    self.mutex.lock();

    const tag: BalanceBlockTag = opts.tag orelse .latest;
    const req_body = request: {
        if (opts.block_number) |number| {
            const request: EthereumRequest(struct { u64 }) = .{ .params = .{number}, .method = .eth_getUncleCountByBlockNumber, .id = self.chain_id };
            break :request try std.json.stringifyAlloc(self.allocator, request, .{});
        }
        const request: EthereumRequest(struct { BalanceBlockTag }) = .{ .params = .{tag}, .method = .eth_getUncleCountByBlockNumber, .id = self.chain_id };
        break :request try std.json.stringifyAlloc(self.allocator, request, .{});
    };
    defer self.allocator.free(req_body);

    self.mutex.unlock();

    return self.handleNumberEvent(usize, req_body);
}
/// Creates a filter in the node, to notify when a new block arrives.
/// To check if the state has changed, call `getFilterOrLogChanges`.
///
/// RPC Method: [`eth_newBlockFilter`](https://ethereum.org/en/developers/docs/apis/json-rpc#eth_newblockfilter)
pub fn newBlockFilter(self: *WebSocketHandler) !usize {
    const req_body = try self.prepBasicRequest(.eth_newBlockFilter);
    defer self.allocator.free(req_body);

    return self.handleNumberEvent(usize, req_body);
}
/// Creates a filter object, based on filter options, to notify when the state changes (logs).
/// To check if the state has changed, call `getFilterOrLogChanges`.
///
/// RPC Method: [`eth_newFilter`](https://ethereum.org/en/developers/docs/apis/json-rpc#eth_newfilter)
pub fn newLogFilter(self: *WebSocketHandler, opts: LogRequest, tag: ?BalanceBlockTag) !usize {
    self.mutex.lock();

    const req_body = request: {
        if (tag) |request_tag| {
            const request: EthereumRequest(struct { LogTagRequest }) = .{ .params = .{.{ .fromBlock = request_tag, .toBlock = request_tag, .address = opts.address, .blockHash = opts.blockHash, .topics = opts.topics }}, .method = .eth_newFilter, .id = self.chain_id };
            break :request try std.json.stringifyAlloc(self.allocator, request, .{});
        }

        const request: EthereumRequest(struct { LogRequest }) = .{ .params = .{opts}, .method = .eth_newFilter, .id = self.chain_id };
        break :request try std.json.stringifyAlloc(self.allocator, request, .{});
    };
    defer self.allocator.free(req_body);

    self.mutex.unlock();

    return self.handleNumberEvent(usize, req_body);
}
/// Creates a filter in the node, to notify when new pending transactions arrive.
/// To check if the state has changed, call `getFilterOrLogChanges`.
///
/// RPC Method: [`eth_newPendingTransactionFilter`](https://ethereum.org/en/developers/docs/apis/json-rpc#eth_newpendingtransactionfilter)
pub fn newPendingTransactionFilter(self: *WebSocketHandler) !usize {
    const req_body = try self.prepBasicRequest(.eth_newPendingTransactionFilter);
    defer self.allocator.free(req_body);

    return self.handleNumberEvent(usize, req_body);
}
/// Executes a new message call immediately without creating a transaction on the block chain.
/// Often used for executing read-only smart contract functions,
/// for example the balanceOf for an ERC-20 contract.
///
/// Call object must be prefilled before hand. Including the data field.
/// This will just make the request to the network.
///
/// RPC Method: [`eth_call`](https://ethereum.org/en/developers/docs/apis/json-rpc#eth_call)
pub fn sendEthCall(self: *WebSocketHandler, call_object: EthCall, opts: BlockNumberRequest) !Hex {
    self.mutex.lock();

    const tag: BalanceBlockTag = opts.tag orelse .latest;
    const req_body = request: {
        if (opts.block_number) |number| {
            const request: EthereumRequest(struct { EthCall, u64 }) = .{ .params = .{ call_object, number }, .method = .eth_call, .id = self.chain_id };
            break :request try std.json.stringifyAlloc(self.allocator, request, .{});
        }
        const request: EthereumRequest(struct { EthCall, BalanceBlockTag }) = .{ .params = .{ call_object, tag }, .method = .eth_call, .id = self.chain_id };
        break :request try std.json.stringifyAlloc(self.allocator, request, .{});
    };
    defer self.allocator.free(req_body);

    self.mutex.unlock();

    var retries: u8 = 0;
    while (true) : (retries += 1) {
        if (retries > self.retries)
            return error.ReachedMaxRetryLimit;

        try self.write(req_body);
        switch (self.rpc_channel.get()) {
            .hex_event => |hex| return hex.result,
            .hash_event => |hash| return try std.fmt.allocPrint(self.allocator, "0x{s}", .{std.fmt.fmtSliceHexLower(&hash.result)}),
            .error_event => |error_response| try self.handleErrorEvent(error_response, retries),
            else => |eve| {
                wslog.debug("Found incorrect event named: {s}. Expected a hex_event or hash_event", .{@tagName(eve)});
                return error.InvalidEventFound;
            },
        }
    }
}
/// Creates new message call transaction or a contract creation for signed transactions.
/// Transaction must be serialized and signed before hand.
///
/// RPC Method: [`eth_sendRawTransaction`](https://ethereum.org/en/developers/docs/apis/json-rpc#eth_sendrawtransaction)
pub fn sendRawTransaction(self: *WebSocketHandler, serialized_hex_tx: Hex) !Hash {
    self.mutex.lock();

    const request: EthereumRequest(struct { Hex }) = .{ .params = .{serialized_hex_tx}, .method = .eth_sendRawTransaction, .id = self.chain_id };

    const req_body = try std.json.stringifyAlloc(self.allocator, request, .{});
    defer self.allocator.free(req_body);

    self.mutex.unlock();

    var retries: u8 = 0;
    while (true) : (retries += 1) {
        if (retries > self.retries)
            return error.ReachedMaxRetryLimit;

        try self.write(req_body);
        switch (self.rpc_channel.get()) {
            .hash_event => |hash| return hash.result,
            .error_event => |error_response| try self.handleErrorEvent(error_response, retries),
            else => |eve| {
                wslog.debug("Found incorrect event named: {s}. Expected a hash_event.", .{@tagName(eve)});
                return error.InvalidEventFound;
            },
        }
    }
}
/// Uninstalls a filter with given id. Should always be called when watch is no longer needed.
/// Additionally Filters timeout when they aren't requested with `getFilterOrLogChanges` for a period of time.
///
/// RPC Method: [`eth_uninstallFilter`](https://ethereum.org/en/developers/docs/apis/json-rpc#eth_uninstallfilter)
pub fn uninstalllFilter(self: *WebSocketHandler, id: usize) !bool {
    self.mutex.lock();
    const request: EthereumRequest(struct { usize }) = .{ .params = .{id}, .method = .eth_uninstallFilter, .id = self.chain_id };

    const req_body = try std.json.stringifyAlloc(self.allocator, request, .{});
    defer self.allocator.free(req_body);

    self.mutex.unlock();

    var retries: u8 = 0;
    while (true) : (retries += 1) {
        if (retries > self.retries)
            return error.ReachedMaxRetryLimit;

        try self.write(req_body);
        switch (self.rpc_channel.get()) {
            .bool_event => |bool_event| return bool_event.result,
            .error_event => |error_response| try self.handleErrorEvent(error_response, retries),
            else => |eve| {
                wslog.debug("Found incorrect event named: {s}. Expected a bool_event.", .{@tagName(eve)});
                return error.InvalidEventFound;
            },
        }
    }
}
/// Unsubscribe from different Ethereum event types with a regular RPC call
/// with eth_unsubscribe as the method and the subscriptionId as the first parameter.
///
/// RPC Method: [`eth_unsubscribe`](https://docs.alchemy.com/reference/eth-unsubscribe)
pub fn unsubscribe(self: *WebSocketHandler, sub_id: u128) !bool {
    self.mutex.lock();

    const request: EthereumRequest(struct { u128 }) = .{ .params = .{sub_id}, .method = .eth_unsubscribe, .id = self.chain_id };

    const req_body = try std.json.stringifyAlloc(self.allocator, request, .{});
    defer self.allocator.free(req_body);

    self.mutex.unlock();

    var retries: u8 = 0;
    while (true) : (retries += 1) {
        if (retries > self.retries)
            return error.ReachedMaxRetryLimit;

        try self.write(req_body);
        switch (self.rpc_channel.get()) {
            .bool_event => |bool_event| return bool_event.result,
            .error_event => |error_response| try self.handleErrorEvent(error_response, retries),
            else => |eve| {
                wslog.debug("Found incorrect event named: {s}. Expected a bool_event.", .{@tagName(eve)});
                return error.InvalidEventFound;
            },
        }
    }
}
/// Emits new blocks that are added to the blockchain.
///
/// RPC Method: [`eth_subscribe`](https://docs.alchemy.com/reference/eth-subscribe)
pub fn watchNewBlocks(self: *WebSocketHandler) !u128 {
    const request: EthereumRequest(struct { []const u8 }) = .{ .params = .{"newHeads"}, .method = .eth_subscribe, .id = self.chain_id };

    const req_body = try std.json.stringifyAlloc(self.allocator, request, .{});
    defer self.allocator.free(req_body);

    return self.handleNumberEvent(u128, req_body);
}
/// Emits logs attached to a new block that match certain topic filters.
///
/// RPC Method: [`eth_subscribe`](https://docs.alchemy.com/reference/logs)
pub fn watchLogs(self: *WebSocketHandler, opts: LogRequest, tag: ?BalanceBlockTag) !u128 {
    const req_body = request: {
        if (tag) |request_tag| {
            const request: EthereumRequest(struct { LogTagRequest }) = .{ .params = .{.{ .fromBlock = request_tag, .toBlock = request_tag, .address = opts.address, .blockHash = opts.blockHash, .topics = opts.topics }}, .method = .eth_newFilter, .id = self.chain_id };
            break :request try std.json.stringifyAlloc(self.allocator, request, .{});
        }

        const request: EthereumRequest(struct { LogRequest }) = .{ .params = .{opts}, .method = .eth_newFilter, .id = self.chain_id };
        break :request try std.json.stringifyAlloc(self.allocator, request, .{});
    };
    defer self.allocator.free(req_body);

    return self.handleNumberEvent(u128, req_body);
}
/// Emits transaction hashes that are sent to the network and marked as "pending".
///
/// RPC Method: [`eth_subscribe`](https://docs.alchemy.com/reference/newpendingtransactions)
pub fn watchTransactions(self: *WebSocketHandler) !u128 {
    const request: EthereumRequest(struct { []const u8 }) = .{ .params = .{"newPendingTransactions"}, .method = .eth_subscribe, .id = self.chain_id };

    const req_body = try std.json.stringifyAlloc(self.allocator, request, .{});
    defer self.allocator.free(req_body);

    return self.handleNumberEvent(u128, req_body);
}
/// Creates a new subscription for desired events. Sends data as soon as it occurs
///
/// This expects the request to already be prepared beforehand.
/// Since we have no way of knowing all possible or custom RPC methods that nodes can provide.
/// RPC Method: [`eth_subscribe`](https://docs.alchemy.com/reference/eth-subscribe)
pub fn watchWebsocketEvent(self: *WebSocketHandler, request: []u8) !EthereumEvents {
    var retries: u8 = 0;
    while (true) : (retries += 1) {
        if (retries > self.retries)
            return error.ReachedMaxRetryLimit;

        try self.write(request);
        const event = self.channel.get(self.rpc_channel.get());
        switch (event) {
            .error_event => |error_response| try self.handleErrorEvent(error_response, retries),
            else => return event,
        }
    }
}
/// Waits until a transaction gets mined and the receipt can be grabbed.
/// This is retry based on either the amount of `confirmations` given.
///
/// If 0 confirmations are given the transaction receipt can be null in case
/// the transaction has not been mined yet. It's recommened to have atleast one confirmation
/// because some nodes might be slower to sync.
///
/// This also supports checking if the transaction was replaced. It will return the
/// replaced transactions receipt in the case it was replaced.
///
/// RPC Method: [`eth_getTransactionReceipt`](https://ethereum.org/en/developers/docs/apis/json-rpc#eth_gettransactionreceipt)
pub fn waitForTransactionReceipt(self: *WebSocketHandler, tx_hash: Hash, confirmations: u8) !TransactionReceipt {
    var tx: ?Transaction = null;
    var block_number = try self.getBlockNumber();
    var receipt: ?TransactionReceipt = self.getTransactionReceipt(tx_hash) catch |err| switch (err) {
        error.TransactionReceiptNotFound => null,
        else => return err,
    };

    if (receipt) |tx_receipt| {
        if (confirmations == 0)
            return tx_receipt;
    }

    const sub_id = try self.watchNewBlocks();

    var retries: u8 = 0;
    var valid_confirmations: u8 = if (receipt != null) 1 else 0;
    while (true) {
        if (retries - valid_confirmations > self.retries)
            return error.FailedToGetReceipt;

        const event = self.channel.get(self.rpc_channel.get());

        switch (event) {
            .new_heads_event => {},
            else => {
                // Decrements the retries since we didn't get a block subscription
                continue;
            },
        }

        if (receipt) |tx_receipt| {
            const number: ?u64 = switch (tx_receipt) {
                inline else => |all| all.blockNumber,
            };
            // If it has enough confirmations we break out of the loop and return. Otherwise it keep pooling
            if (valid_confirmations > confirmations and (number != null or block_number - number.? + 1 < confirmations)) {
                receipt = tx_receipt;
                break;
            } else {
                valid_confirmations += 1;
                retries += 1;
                std.time.sleep(std.time.ns_per_ms * self.pooling_interval);
                continue;
            }
        }

        if (tx == null) {
            tx = self.getTransactionByHash(tx_hash) catch |err| switch (err) {
                // If it fails we keep trying
                error.TransactionNotFound => {
                    retries += 1;
                    continue;
                },
                else => return err,
            };
        }

        switch (tx.?) {
            // Changes the block search to the one of the found transaction
            inline else => |tx_object| {
                if (tx_object.blockNumber) |number| block_number = number;
            },
        }

        receipt = self.getTransactionReceipt(tx_hash) catch |err| switch (err) {
            error.TransactionReceiptNotFound => {
                const current_block = try self.getBlockByNumber(.{ .include_transaction_objects = true });

                const tx_info: struct { from: Address, nonce: u64 } = switch (tx.?) {
                    inline else => |transactions| .{ .from = transactions.from, .nonce = transactions.nonce },
                };
                const pending_transaction = switch (current_block) {
                    inline else => |blocks| if (blocks.transactions) |block_txs| block_txs.objects else {
                        retries += 1;
                        continue;
                    },
                };

                const replaced: ?Transaction = for (pending_transaction) |pending| {
                    const pending_info: struct { from: Address, nonce: u64 } = switch (pending) {
                        inline else => |transactions| .{ .from = transactions.from, .nonce = transactions.nonce },
                    };

                    if (std.mem.eql(u8, &tx_info.from, &pending_info.from) and pending_info.nonce == tx_info.nonce)
                        break pending;
                } else null;

                // If the transaction was replace return it's receipt. Otherwise try again.
                if (replaced) |replaced_tx| {
                    receipt = switch (replaced_tx) {
                        inline else => |tx_object| try self.getTransactionReceipt(tx_object.hash),
                    };

                    wslog.debug("Transaction was replace by a newer one", .{});

                    switch (replaced_tx) {
                        inline else => |replacement| switch (tx.?) {
                            inline else => |original| {
                                if (std.mem.eql(u8, &replacement.from, &original.from) and replacement.value == original.value)
                                    wslog.debug("Original transaction was repriced", .{});

                                if (replacement.to) |replaced_to| {
                                    if (std.mem.eql(u8, &replacement.from, &replaced_to) and replacement.value == 0)
                                        wslog.debug("Original transaction was canceled", .{});
                                }
                            },
                        },
                    }

                    // Here we are sure to have a valid receipt.
                    const valid_receipt = receipt.?;
                    const number: ?u64 = switch (valid_receipt) {
                        inline else => |all| all.blockNumber,
                    };
                    // If it has enough confirmations we break out of the loop and return. Otherwise it keep pooling
                    if (valid_confirmations > confirmations and (number != null or block_number - number.? + 1 < confirmations))
                        break;
                }

                retries += 1;
                continue;
            },
            else => return err,
        };

        const valid_receipt = receipt.?;
        const number: ?u64 = switch (valid_receipt) {
            inline else => |all| all.blockNumber,
        };
        // If it has enough confirmations we break out of the loop and return. Otherwise it keep pooling
        if (valid_confirmations > confirmations and (number != null or block_number - number.? + 1 < confirmations)) {
            break;
        } else {
            valid_confirmations += 1;
            std.time.sleep(std.time.ns_per_ms * self.pooling_interval);
            retries += 1;
            continue;
        }
    }
    const success = try self.unsubscribe(sub_id);

    if (!success)
        return error.FailedToUnsubscribe;

    return if (receipt) |tx_receipt| tx_receipt else error.FailedToGetReceipt;
}
/// Runs the callback once the handler close method gets called by the ws_client
pub fn close(self: *WebSocketHandler) void {
    if (self.onClose) |onClose| {
        return onClose();
    }
}

fn handleNumberEvent(self: *WebSocketHandler, comptime T: type, req_body: []u8) !T {
    var retries: u8 = 0;
    while (true) : (retries += 1) {
        if (retries > self.retries)
            return error.ReachedMaxRetryLimit;

        try self.write(req_body);
        switch (self.rpc_channel.get()) {
            .number_event => |event| return @as(T, @truncate(event.result)),
            .error_event => |error_response| try self.handleErrorEvent(error_response, retries),
            else => |eve| {
                wslog.debug("Found incorrect event named: {s}. Expected a number_event.", .{@tagName(eve)});
                return error.InvalidEventFound;
            },
        }
    }
}

fn prepBasicRequest(self: *WebSocketHandler, method: EthereumRpcMethods) ![]u8 {
    self.mutex.lock();
    defer self.mutex.unlock();

    const request: EthereumRequest(Tuple(&[_]type{})) = .{ .params = .{}, .method = method, .id = self.chain_id };

    const req_body = try std.json.stringifyAlloc(self.allocator, request, .{});

    return req_body;
}

fn prepAddressRequest(self: *WebSocketHandler, opts: BalanceRequest, method: EthereumRpcMethods) ![]u8 {
    self.mutex.lock();
    defer self.mutex.unlock();

    const tag: BalanceBlockTag = opts.tag orelse .latest;

    const req_body = request: {
        if (opts.block_number) |number| {
            const request: EthereumRequest(struct { Address, u64 }) = .{ .params = .{ opts.address, number }, .method = method, .id = self.chain_id };
            break :request try std.json.stringifyAlloc(self.allocator, request, .{});
        }

        const request: EthereumRequest(struct { Address, BalanceBlockTag }) = .{ .params = .{ opts.address, tag }, .method = method, .id = self.chain_id };
        break :request try std.json.stringifyAlloc(self.allocator, request, .{});
    };

    return req_body;
}

test "GetBlockNumber" {
    const uri = try std.Uri.parse("http://localhost:8545/");
    var ws_client: WebSocketHandler = undefined;
    defer ws_client.deinit();
    try ws_client.init(.{ .allocator = std.testing.allocator, .uri = uri });

    const block_req = try ws_client.getBlockNumber();

    try testing.expect(block_req != 0);
}

test "GetChainId" {
    const uri = try std.Uri.parse("http://localhost:8545/");
    var ws_client: WebSocketHandler = undefined;
    defer ws_client.deinit();
    try ws_client.init(.{ .allocator = std.testing.allocator, .uri = uri });

    const chain = try ws_client.getChainId();

    try testing.expectEqual(1, chain);
}

test "GetBlock" {
    const uri = try std.Uri.parse("http://localhost:8545/");
    var ws_client: WebSocketHandler = undefined;
    defer ws_client.deinit();
    try ws_client.init(.{ .allocator = std.testing.allocator, .uri = uri });

    const block_info = try ws_client.getBlockByNumber(.{});
    try testing.expect(block_info == .beacon);
    try testing.expect(block_info.beacon.number != null);

    // const block_old = try ws_client.getBlockByNumber(.{ .block_number = 696969 });
    // try testing.expect(block_old == .legacy);
}
test "CreateAccessList" {
    const uri = try std.Uri.parse("http://localhost:8545/");
    var ws_client: WebSocketHandler = undefined;
    defer ws_client.deinit();
    try ws_client.init(.{ .allocator = std.testing.allocator, .uri = uri });

    const accessList = try ws_client.createAccessList(.{ .london = .{ .from = try utils.addressToBytes("0xaeA8F8f781326bfE6A7683C2BD48Dd6AA4d3Ba63"), .data = "0x608060806080608155" } }, .{});

    try testing.expect(accessList.accessList.len != 0);
}

test "FeeHistory" {
    const uri = try std.Uri.parse("http://localhost:8545/");
    var ws_client: WebSocketHandler = undefined;
    defer ws_client.deinit();
    try ws_client.init(.{ .allocator = std.testing.allocator, .uri = uri });

    const fee_history = try ws_client.feeHistory(5, .{}, &[_]f64{ 20, 30 });

    try testing.expect(fee_history.reward != null);
}

test "GetBlockByHash" {
    const uri = try std.Uri.parse("http://localhost:8545/");
    var ws_client: WebSocketHandler = undefined;
    defer ws_client.deinit();
    try ws_client.init(.{ .allocator = std.testing.allocator, .uri = uri });

    const block_info = try ws_client.getBlockByHash(.{ .block_hash = try utils.hashToBytes("0x7f609bbcba8d04901c9514f8f62feaab8cf1792d64861d553dde6308e03f3ef8") });
    try testing.expect(block_info == .beacon);
    try testing.expect(block_info.beacon.number != null);
}

test "GetBlockTransactionCountByHash" {
    const uri = try std.Uri.parse("http://localhost:8545/");
    var ws_client: WebSocketHandler = undefined;
    defer ws_client.deinit();
    try ws_client.init(.{ .allocator = std.testing.allocator, .uri = uri });

    const block_info = try ws_client.getBlockTransactionCountByHash(try utils.hashToBytes("0x7f609bbcba8d04901c9514f8f62feaab8cf1792d64861d553dde6308e03f3ef8"));
    try testing.expect(block_info != 0);
}

test "getBlockTransactionCountByNumber" {
    const uri = try std.Uri.parse("http://localhost:8545/");
    var ws_client: WebSocketHandler = undefined;
    defer ws_client.deinit();
    try ws_client.init(.{ .allocator = std.testing.allocator, .uri = uri });

    const block_info = try ws_client.getBlockTransactionCountByNumber(.{});
    try testing.expect(block_info != 0);
}

test "getBlockTransactionCountByHash" {
    const uri = try std.Uri.parse("http://localhost:8545/");
    var ws_client: WebSocketHandler = undefined;
    defer ws_client.deinit();
    try ws_client.init(.{ .allocator = std.testing.allocator, .uri = uri });

    const block_info = try ws_client.getBlockTransactionCountByHash(try utils.hashToBytes("0x7f609bbcba8d04901c9514f8f62feaab8cf1792d64861d553dde6308e03f3ef8"));
    try testing.expect(block_info != 0);
}

test "getAccounts" {
    const uri = try std.Uri.parse("http://localhost:8545/");
    var ws_client: WebSocketHandler = undefined;
    defer ws_client.deinit();
    try ws_client.init(.{ .allocator = std.testing.allocator, .uri = uri });

    const accounts = try ws_client.getAccounts();
    try testing.expect(accounts.len != 0);
}

test "gasPrice" {
    const uri = try std.Uri.parse("http://localhost:8545/");
    var ws_client: WebSocketHandler = undefined;
    defer ws_client.deinit();
    try ws_client.init(.{ .allocator = std.testing.allocator, .uri = uri });

    const gasPrice = try ws_client.getGasPrice();
    try testing.expect(gasPrice != 0);
}

test "getCode" {
    const uri = try std.Uri.parse("http://localhost:8545/");
    var ws_client: WebSocketHandler = undefined;
    defer ws_client.deinit();
    try ws_client.init(.{ .allocator = std.testing.allocator, .uri = uri });

    const code = try ws_client.getContractCode(.{ .address = try utils.addressToBytes("0xC02aaA39b223FE8D0A0e5C4F27eAD9083C756Cc2") });
    try testing.expectEqualStrings(code, "0x6060604052600436106100af576000357c0100000000000000000000000000000000000000000000000000000000900463ffffffff16806306fdde03146100b9578063095ea7b31461014757806318160ddd146101a157806323b872dd146101ca5780632e1a7d4d14610243578063313ce5671461026657806370a082311461029557806395d89b41146102e2578063a9059cbb14610370578063d0e30db0146103ca578063dd62ed3e146103d4575b6100b7610440565b005b34156100c457600080fd5b6100cc6104dd565b6040518080602001828103825283818151815260200191508051906020019080838360005b8381101561010c5780820151818401526020810190506100f1565b50505050905090810190601f1680156101395780820380516001836020036101000a031916815260200191505b509250505060405180910390f35b341561015257600080fd5b610187600480803573ffffffffffffffffffffffffffffffffffffffff1690602001909190803590602001909190505061057b565b604051808215151515815260200191505060405180910390f35b34156101ac57600080fd5b6101b461066d565b6040518082815260200191505060405180910390f35b34156101d557600080fd5b610229600480803573ffffffffffffffffffffffffffffffffffffffff1690602001909190803573ffffffffffffffffffffffffffffffffffffffff1690602001909190803590602001909190505061068c565b604051808215151515815260200191505060405180910390f35b341561024e57600080fd5b61026460048080359060200190919050506109d9565b005b341561027157600080fd5b610279610b05565b604051808260ff1660ff16815260200191505060405180910390f35b34156102a057600080fd5b6102cc600480803573ffffffffffffffffffffffffffffffffffffffff16906020019091905050610b18565b6040518082815260200191505060405180910390f35b34156102ed57600080fd5b6102f5610b30565b6040518080602001828103825283818151815260200191508051906020019080838360005b8381101561033557808201518184015260208101905061031a565b50505050905090810190601f1680156103625780820380516001836020036101000a031916815260200191505b509250505060405180910390f35b341561037b57600080fd5b6103b0600480803573ffffffffffffffffffffffffffffffffffffffff16906020019091908035906020019091905050610bce565b604051808215151515815260200191505060405180910390f35b6103d2610440565b005b34156103df57600080fd5b61042a600480803573ffffffffffffffffffffffffffffffffffffffff1690602001909190803573ffffffffffffffffffffffffffffffffffffffff16906020019091905050610be3565b6040518082815260200191505060405180910390f35b34600360003373ffffffffffffffffffffffffffffffffffffffff1673ffffffffffffffffffffffffffffffffffffffff168152602001908152602001600020600082825401925050819055503373ffffffffffffffffffffffffffffffffffffffff167fe1fffcc4923d04b559f4d29a8bfc6cda04eb5b0d3c460751c2402c5c5cc9109c346040518082815260200191505060405180910390a2565b60008054600181600116156101000203166002900480601f0160208091040260200160405190810160405280929190818152602001828054600181600116156101000203166002900480156105735780601f1061054857610100808354040283529160200191610573565b820191906000526020600020905b81548152906001019060200180831161055657829003601f168201915b505050505081565b600081600460003373ffffffffffffffffffffffffffffffffffffffff1673ffffffffffffffffffffffffffffffffffffffff16815260200190815260200160002060008573ffffffffffffffffffffffffffffffffffffffff1673ffffffffffffffffffffffffffffffffffffffff168152602001908152602001600020819055508273ffffffffffffffffffffffffffffffffffffffff163373ffffffffffffffffffffffffffffffffffffffff167f8c5be1e5ebec7d5bd14f71427d1e84f3dd0314c0f7b2291e5b200ac8c7c3b925846040518082815260200191505060405180910390a36001905092915050565b60003073ffffffffffffffffffffffffffffffffffffffff1631905090565b600081600360008673ffffffffffffffffffffffffffffffffffffffff1673ffffffffffffffffffffffffffffffffffffffff16815260200190815260200160002054101515156106dc57600080fd5b3373ffffffffffffffffffffffffffffffffffffffff168473ffffffffffffffffffffffffffffffffffffffff16141580156107b457507fffffffffffffffffffffffffffffffffffffffffffffffffffffffffffffffff600460008673ffffffffffffffffffffffffffffffffffffffff1673ffffffffffffffffffffffffffffffffffffffff16815260200190815260200160002060003373ffffffffffffffffffffffffffffffffffffffff1673ffffffffffffffffffffffffffffffffffffffff1681526020019081526020016000205414155b156108cf5781600460008673ffffffffffffffffffffffffffffffffffffffff1673ffffffffffffffffffffffffffffffffffffffff16815260200190815260200160002060003373ffffffffffffffffffffffffffffffffffffffff1673ffffffffffffffffffffffffffffffffffffffff168152602001908152602001600020541015151561084457600080fd5b81600460008673ffffffffffffffffffffffffffffffffffffffff1673ffffffffffffffffffffffffffffffffffffffff16815260200190815260200160002060003373ffffffffffffffffffffffffffffffffffffffff1673ffffffffffffffffffffffffffffffffffffffff168152602001908152602001600020600082825403925050819055505b81600360008673ffffffffffffffffffffffffffffffffffffffff1673ffffffffffffffffffffffffffffffffffffffff1681526020019081526020016000206000828254039250508190555081600360008573ffffffffffffffffffffffffffffffffffffffff1673ffffffffffffffffffffffffffffffffffffffff168152602001908152602001600020600082825401925050819055508273ffffffffffffffffffffffffffffffffffffffff168473ffffffffffffffffffffffffffffffffffffffff167fddf252ad1be2c89b69c2b068fc378daa952ba7f163c4a11628f55a4df523b3ef846040518082815260200191505060405180910390a3600190509392505050565b80600360003373ffffffffffffffffffffffffffffffffffffffff1673ffffffffffffffffffffffffffffffffffffffff1681526020019081526020016000205410151515610a2757600080fd5b80600360003373ffffffffffffffffffffffffffffffffffffffff1673ffffffffffffffffffffffffffffffffffffffff168152602001908152602001600020600082825403925050819055503373ffffffffffffffffffffffffffffffffffffffff166108fc829081150290604051600060405180830381858888f193505050501515610ab457600080fd5b3373ffffffffffffffffffffffffffffffffffffffff167f7fcf532c15f0a6db0bd6d0e038bea71d30d808c7d98cb3bf7268a95bf5081b65826040518082815260200191505060405180910390a250565b600260009054906101000a900460ff1681565b60036020528060005260406000206000915090505481565b60018054600181600116156101000203166002900480601f016020809104026020016040519081016040528092919081815260200182805460018160011615610100020316600290048015610bc65780601f10610b9b57610100808354040283529160200191610bc6565b820191906000526020600020905b815481529060010190602001808311610ba957829003601f168201915b505050505081565b6000610bdb33848461068c565b905092915050565b60046020528160005260406000206020528060005260406000206000915091505054815600a165627a7a72305820deb4c2ccab3c2fdca32ab3f46728389c2fe2c165d5fafa07661e4e004f6c344a0029");
}

test "getAddressBalance" {
    const uri = try std.Uri.parse("http://localhost:8545/");
    var ws_client: WebSocketHandler = undefined;
    defer ws_client.deinit();
    try ws_client.init(.{ .allocator = std.testing.allocator, .uri = uri });

    const address = try ws_client.getAddressBalance(.{ .address = try utils.addressToBytes("0xf39Fd6e51aad88F6F4ce6aB8827279cffFb92266") });
    try testing.expectEqual(address, try utils.parseEth(10000));
}

test "getUncleCountByBlockHash" {
    const uri = try std.Uri.parse("http://localhost:8545/");
    var ws_client: WebSocketHandler = undefined;
    defer ws_client.deinit();
    try ws_client.init(.{ .allocator = std.testing.allocator, .uri = uri });

    const uncle = try ws_client.getUncleCountByBlockHash(try utils.hashToBytes("0x7f609bbcba8d04901c9514f8f62feaab8cf1792d64861d553dde6308e03f3ef8"));
    try testing.expectEqual(uncle, 0);
}

test "getUncleCountByBlockNumber" {
    const uri = try std.Uri.parse("http://localhost:8545/");
    var ws_client: WebSocketHandler = undefined;
    defer ws_client.deinit();
    try ws_client.init(.{ .allocator = std.testing.allocator, .uri = uri });

    const uncle = try ws_client.getUncleCountByBlockNumber(.{});
    try testing.expectEqual(uncle, 0);
}

test "getLogs" {
    const uri = try std.Uri.parse("http://localhost:8545/");
    var ws_client: WebSocketHandler = undefined;
    defer ws_client.deinit();
    try ws_client.init(.{ .allocator = std.testing.allocator, .uri = uri });

    const logs = try ws_client.getLogs(.{ .blockHash = try utils.hashToBytes("0x7f609bbcba8d04901c9514f8f62feaab8cf1792d64861d553dde6308e03f3ef8") }, null);
    try testing.expect(logs.len != 0);
}

test "GetProof" {
    const uri = try std.Uri.parse("http://localhost:8545/");
    var ws_client: WebSocketHandler = undefined;
    defer ws_client.deinit();

    try ws_client.init(.{ .allocator = testing.allocator, .uri = uri });

    const proof_result = try ws_client.getProof(.{
        .address = try utils.addressToBytes("0x7F0d15C7FAae65896648C8273B6d7E43f58Fa842"),
        .storageKeys = &.{try utils.hashToBytes("0x56e81f171bcc55a6ff8345e692c0f86e5b48e01b996cadc001622fb5e363b421")},
    }, .latest);

    try testing.expect(proof_result.accountProof.len != 0);
}

test "getStorage" {
    const uri = try std.Uri.parse("http://localhost:8545/");
    var ws_client: WebSocketHandler = undefined;
    defer ws_client.deinit();
    try ws_client.init(.{ .allocator = std.testing.allocator, .uri = uri });

    const storage = try ws_client.getStorage(try utils.addressToBytes("0x295a70b2de5e3953354a6a8344e616ed314d7251"), try utils.hashToBytes("0x6661e9d6d8b923d5bbaab1b96e1dd51ff6ea2a93520fdc9eb75d059238b8c5e9"), .{ .block_number = 6662363 });

    try testing.expectEqualStrings("0x0000000000000000000000000000000000000000000000000000000000000000", storage);
}

test "getTransactionByBlockNumberAndIndex" {
    const uri = try std.Uri.parse("http://localhost:8545/");
    var ws_client: WebSocketHandler = undefined;
    defer ws_client.deinit();
    try ws_client.init(.{ .allocator = std.testing.allocator, .uri = uri });

    const tx = try ws_client.getTransactionByBlockNumberAndIndex(.{ .block_number = 16777213 }, 0);
    try testing.expect(tx == .london);
}

test "getTransactionByBlockHashAndIndex" {
    const uri = try std.Uri.parse("http://localhost:8545/");
    var ws_client: WebSocketHandler = undefined;
    defer ws_client.deinit();
    try ws_client.init(.{ .allocator = std.testing.allocator, .uri = uri });

    const tx = try ws_client.getTransactionByBlockHashAndIndex(try utils.hashToBytes("0x48f523d98b66742a258dedce6fe47b26867623e190a02c05d450e3f872b4ba49"), 0);
    try testing.expect(tx == .london);
}

test "getAddressTransactionCount" {
    const uri = try std.Uri.parse("http://localhost:8545/");
    var ws_client: WebSocketHandler = undefined;
    defer ws_client.deinit();
    try ws_client.init(.{ .allocator = std.testing.allocator, .uri = uri });

    const nonce = try ws_client.getAddressTransactionCount(.{ .address = try utils.addressToBytes("0xf39Fd6e51aad88F6F4ce6aB8827279cffFb92266") });
    try testing.expectEqual(nonce, 605);
}

test "getTransactionByHash" {
    const uri = try std.Uri.parse("http://localhost:8545/");
    var ws_client: WebSocketHandler = undefined;
    defer ws_client.deinit();
    try ws_client.init(.{ .allocator = std.testing.allocator, .uri = uri });

    const eip1559 = try ws_client.getTransactionByHash(try utils.hashToBytes("0x72c2a1a82c48da81fac7b434cdb5662b5c92b76f85565e062196ca8a84f43ee5"));
    try testing.expect(eip1559 == .london);

    // Remove because they fail on CI run.
    // const legacy = try pub_client.getTransactionByHash("0xf9ffe354d26160616844278c4fcbfe0eaa5589da48bc1359eda81fc1ce18b51a");
    // try testing.expect(legacy == .legacy);
    //
    // const tx_untyped = try pub_client.getTransactionByHash("0x0bad3271acf0f10e56caf39187c956583710e1295ee3369a442beda0a666b27a");
    // try testing.expect(tx_untyped == .untyped);
}

test "getTransactionReceipt" {
    const uri = try std.Uri.parse("http://localhost:8545/");
    var ws_client: WebSocketHandler = undefined;
    defer ws_client.deinit();
    try ws_client.init(.{ .allocator = std.testing.allocator, .uri = uri });

    const receipt = try ws_client.getTransactionReceipt(try utils.hashToBytes("0x72c2a1a82c48da81fac7b434cdb5662b5c92b76f85565e062196ca8a84f43ee5"));
    try testing.expect(receipt.legacy.status != null);

    // Pre-Byzantium
    // const legacy = try ws_client.getTransactionReceipt(try utils.hashToBytes("0x4dadc87da2b7c47125fb7e4102d95457830e44d2fbcd45537d91f8be1e5f6130"));
    // try testing.expect(legacy.legacy.root != null);
}

test "estimateGas" {
    const uri = try std.Uri.parse("http://localhost:8545/");
    var ws_client: WebSocketHandler = undefined;
    defer ws_client.deinit();
    try ws_client.init(.{ .allocator = std.testing.allocator, .uri = uri });

    const gas = try ws_client.estimateGas(.{ .london = .{ .from = try utils.addressToBytes("0xf39Fd6e51aad88F6F4ce6aB8827279cffFb92266"), .value = try utils.parseEth(1) } }, .{});
    try testing.expect(gas != 0);
}

test "estimateFeesPerGas" {
    const uri = try std.Uri.parse("http://localhost:8545/");
    var ws_client: WebSocketHandler = undefined;
    defer ws_client.deinit();
    try ws_client.init(.{ .allocator = std.testing.allocator, .uri = uri });

    const gas = try ws_client.estimateFeesPerGas(.{ .london = .{ .from = try utils.addressToBytes("0xf39Fd6e51aad88F6F4ce6aB8827279cffFb92266"), .value = try utils.parseEth(1) } }, null);
    try testing.expect(gas.london.max_fee_gas != 0);
    try testing.expect(gas.london.max_priority_fee != 0);
}

test "estimateMaxFeePerGasManual" {
    const uri = try std.Uri.parse("http://localhost:8545/");
    var ws_client: WebSocketHandler = undefined;
    defer ws_client.deinit();
    try ws_client.init(.{ .allocator = std.testing.allocator, .uri = uri });

    const gas = try ws_client.estimateMaxFeePerGasManual(null);
    try testing.expect(gas != 0);
}<|MERGE_RESOLUTION|>--- conflicted
+++ resolved
@@ -259,12 +259,7 @@
 /// All future interactions will deadlock
 pub fn deinit(self: *WebSocketHandler) void {
     self.mutex.lock();
-<<<<<<< HEAD
     while (@atomicRmw(bool, &self.ws_client._closed, .Xchg, true, .seq_cst)) {
-=======
-
-    while (@atomicRmw(bool, &self.ws_client._closed, .Xchg, true, .SeqCst)) {
->>>>>>> 518a3750
         std.time.sleep(10 * std.time.ns_per_ms);
     }
     const allocator = self.arena.child_allocator;
